import { match, P } from '../src';
import { Equal, Expect } from '../src/types/helpers';

describe('and, and or patterns', () => {
  type A = {
    type: 'a';
    value: [
      { type: 'd'; value: number } | { type: 'e'; value: string },
      boolean
    ];
  };

  type B = {
    type: 'b';
    data: {
      some?: 'thing' | 'stuff' | '?';
    };
    children: Input[];
  };

  type Input = A | B;

  abstract class Parent {}

  class Child1 extends Parent {
    constructor(public a?: Parent, public b?: Parent) {
      super();
    }
  }

  class Child2 extends Parent {
    constructor(public a?: Parent, public b?: Parent) {
      super();
    }
  }

  describe('or', () => {
    it('should match if one of the patterns matches', () => {
      const f = (input: Input) =>
        match(input)
          .with(
            {
              type: 'a',
              value: [P.union({ type: 'd' }, { type: 'e' }), true],
            },
            (x) => {
              type t = Expect<
                Equal<
                  typeof x,
                  {
                    type: 'a';
                    value: [
                      (
                        | { type: 'd'; value: number }
                        | { type: 'e'; value: string }
                      ),
                      true
                    ];
                  }
                >
              >;
              return 'branch 1';
            }
          )
          .with({ type: 'a' }, (x) => {
            type t = Expect<Equal<typeof x, A>>;
            return 'branch 2';
          })
          .with(
            P.union(
              { type: 'a', value: [{ type: 'd' }, true] } as const,
              {
                type: 'b',
              } as const
            ),
            (x) => {
              type t = Expect<
                Equal<
                  typeof x,
                  | B
                  | {
                      type: 'a';
                      value: [{ type: 'd'; value: number }, true];
                    }
                >
              >;
              return 'branch 3';
            }
          )
          .exhaustive();
    });

    it('unions and intersections should work on properties shared by several element in a union type', () => {
      type C = {
        type: 'c';
        value:
          | { type: 'd'; value: boolean }
          | { type: 'e'; value: string[] }
          | { type: 'f'; value: number[] };
      };

      type Input =
        | { type: 'a'; value: string }
        | { type: 'b'; value: number }
        | C;

      const f = (input: Input) =>
        match(input)
          .with({ type: P.union('a', 'b') }, (x) => {
            type t = Expect<
              Equal<
                typeof x,
                { type: 'a'; value: string } | { type: 'b'; value: number }
              >
            >;
            return 'branch 1';
          })
          .with({ type: 'c' }, (x) => {
            type t = Expect<Equal<typeof x, C>>;
            return 'branch 2';
          })
          .exhaustive();

      const fe = (input: Input) =>
        match(input)
          .with({ type: P.union('a', 'b') }, (x) => {
            type t = Expect<
              Equal<
                typeof x,
                { type: 'a'; value: string } | { type: 'b'; value: number }
              >
            >;
            return 'branch 1';
          })
          .with({ type: 'c', value: { type: P.union('d', 'e') } }, (x) => {
            type t = Expect<
              Equal<
                typeof x,
                {
                  type: 'c';
                  value:
                    | { type: 'd'; value: boolean }
                    | { type: 'e'; value: string[] };
                }
              >
            >;
            return 'branch 2';
          })
          .with({ type: 'c', value: { type: 'f' } }, (x) => {
            type t = Expect<
              Equal<
                typeof x,
                {
                  type: 'c';
                  value: { type: 'f'; value: number[] };
                }
              >
            >;
            return 'branch 2';
          })
          // FIXME: This should work
          .exhaustive();
    });

    it('should work on any depth', () => {
      type Country = 'France' | 'Germany' | 'Spain' | 'USA';

      const input = { country: 'France' } as { country: Country };

      match(input)
        .with(
          { country: P.union('France', 'Germany', 'Spain') },
          (x) => 'Europe'
        )
        .with({ country: 'USA' }, () => 'America')
        .exhaustive();
    });
  });

  describe('and', () => {
    it('should match if all patterns match', () => {
      const f = (n: Parent) =>
        match(n)
          .with(
            P.intersection(P.instanceOf(Child1), {
              a: P.instanceOf(Child2),
              b: P.instanceOf(Child2),
            }),
            (x) => {
              type t = Expect<
                Equal<typeof x, Child1 & { a: Child2; b: Child2 }>
              >;
              return 'match!';
            }
          )
          .with(P.union(P.instanceOf(Child1), P.instanceOf(Child2)), (x) => {
            return 'catchall';
          })
          .exhaustive();

      expect(f(new Child1(new Child2(), new Child2()))).toBe('match!');
      expect(f(new Child1(new Child1(), new Child2()))).toBe('catchall');
    });

    it('should consider two incompatible patterns as matching never', () => {
      const f = (n: number | string) => {
        return (
          match(n)
            .with(P.intersection(P.number, P.nullish), (x) => {
              return 'never';
            })
            .with(P.string, () => 'string')
            // @ts-expect-error NonExhaustiveError<number>
            .exhaustive()
        );
      };
      expect(() => f(20)).toThrow();
    });
  });

  describe('composition', () => {
    it('or and and should nest nicely', () => {
      const f = (n: Parent) =>
        match(n)
          .with(
            P.intersection(P.instanceOf(Child1), {
              a: P.optional(P.instanceOf(Child2)),
              b: P.instanceOf(Child2),
            }),
            (x) => {
              type t = Expect<
                Equal<typeof x, Child1 & { b: Child2; a?: Child2 | undefined }>
              >;
              return 'match!';
            }
          )
          .with(
            P.intersection(
              { a: P.instanceOf(Child1) },
              P.union(
                { a: { a: P.instanceOf(Child1), b: P.instanceOf(Child1) } },
                { b: { a: P.instanceOf(Child2), b: P.instanceOf(Child2) } }
              )
            ),
            (x) => {
              type t = Expect<
                Equal<
                  typeof x,
                  { a: Child1 } & (
                    | { a: { a: Child1; b: Child1 } }
                    | { b: { a: Child2; b: Child2 } }
                  )
                >
              >;
              return 'branch 2';
            }
          )
          .with(P.union(P.instanceOf(Child1), P.instanceOf(Child2)), () => {
            return 'catchall';
          })
          .exhaustive();

      expect(f(new Child1(new Child2(), new Child2()))).toBe('match!');
      expect(f(new Child1(new Child1(), new Child2()))).toBe('catchall');
    });

    it("using a and patterns with when shouldn't consider the pattern exhaustive unless the guard function truly matches every possibilities of the input", () => {
      const f = (n: number) => {
        return (
          match(n)
            .with(
              P.intersection(
                P.number,
                P.when((n): n is never => typeof n === 'number' && n > 20)
              ),
              (x) => {
                return 'big number';
              }
            )
            // @ts-expect-error
            .exhaustive()
        );
      };

      const f2 = (n: number | string) => {
        return match(n)
          .with(
            P.intersection(
              P.__,
              P.__,
              P.when((n): n is number => typeof n === 'number'),
              P.__,
              P.select()
            ),
            (x) => {
              type t = Expect<Equal<typeof x, number>>;
              return 'big number';
            }
          )
          .with(P.string, () => 'string')
          .exhaustive();
      };

      const f3 = (n: number | string) => {
        return (
          match(n)
            .with(
              P.intersection(
                P.__,
                P.__,
                P.when((n): n is number => typeof n === 'number'),
                P.__,
                P.select()
              ),
              (x) => {
                type t = Expect<Equal<typeof x, number>>;
                return 'big number';
              }
            )
            // @ts-expect-error: string isn't handled
            .exhaustive()
        );
      };
    });

    it('intersection should work with selects', () => {
      const f = (n: number | string) => {
        return match({ n })
          .with(
            {
              n: P.intersection(
                P.__,
                P.when((n): n is number => typeof n === 'number'),
                P.__,
                P.select()
              ),
            },
            (x) => {
              type t = Expect<Equal<typeof x, number>>;
              return x;
            }
          )
          .with({ n: P.string }, () => 'string')
          .exhaustive();
      };

      expect(f(20)).toEqual(20);
      expect(f('20')).toEqual('string');
    });

    it('union & intersections should work with selects', () => {
      type Input = {
        value:
          | { type: 'a'; v: number }
          | { type: 'b'; v: string }
          | { type: 'c'; v: boolean };
      };
      const f = (input: Input) => {
        return match(input)
          .with(
            {
              value: P.intersection(
                P.select(),
                P.union({ type: 'a' }, { type: 'b' })
              ),
            },
            (x) => {
              type t = Expect<
                Equal<
                  typeof x,
                  { type: 'a'; v: number } | { type: 'b'; v: string }
                >
              >;
              return x.type;
            }
          )
          .with({ value: { type: 'c' } }, () => 'other')
          .exhaustive();
      };

      expect(f({ value: { type: 'a', v: 20 } })).toEqual('a');
      expect(f({ value: { type: 'c', v: true } })).toEqual('other');
    });

    it('unions containing selects should consider all selections optional', () => {
      type Input = {
        value:
          | { type: 'a'; n: number }
          | { type: 'b'; s: string }
          | { type: 'c'; b: boolean };
      };
      const f = (input: Input) => {
        return match(input)
          .with(
            {
              value: P.union(
                { type: 'a', n: P.select('n') },
                { type: 'b', s: P.select('s') }
              ),
            },
            (x) => {
              type t = Expect<
                Equal<
                  typeof x,
                  {
                    n: number | undefined;
                    s: string | undefined;
                  }
                >
              >;
              return x;
            }
          )
          .with(
            {
              value: P.union({ type: 'a', n: P.select() }, { type: 'b' }),
            },
            (x) => {
              type t = Expect<Equal<typeof x, number | undefined>>;
              return x;
            }
          )

          .with({ value: { type: 'c' } }, () => 'other')
          .exhaustive();
      };

      expect(f({ value: { type: 'a', n: 20 } })).toEqual({
        n: 20,
        s: undefined,
      });
      expect(f({ value: { type: 'b', s: 'str' } })).toEqual({
        a: undefined,
        s: 'str',
      });
      expect(f({ value: { type: 'c', b: true } })).toEqual('other');
    });

    it('P.not should work with unions and intersections', () => {
      type Input = {
        value:
          | { type: 'a'; n: number }
          | { type: 'b'; s: string }
          | { type: 'c'; b: boolean };
      };
      const f = (input: Input) => {
        return match(input)
          .with({ value: P.not({ type: P.union('a', 'b') }) }, (x) => {
            type t = Expect<
              Equal<typeof x, { value: { type: 'c'; b: boolean } }>
            >;
            return 'not a or b';
          })
          .with({ value: P.union({ type: 'a' }, { type: 'b' }) }, (x) => {
            type t = Expect<
              Equal<
                typeof x,
                { value: { type: 'a'; n: number } | { type: 'b'; s: string } }
              >
            >;
            return 'a or b';
          })
          .exhaustive();
      };

      expect(f({ value: { type: 'b', s: 'str' } })).toEqual('a or b');
      expect(f({ value: { type: 'c', b: true } })).toEqual('not a or b');
    });

    it('P.array should work with unions and intersections', () => {
      type Input = {
        value: (
          | { type: 'a'; n: number }
          | { type: 'b'; s: string }
          | { type: 'c'; b: boolean }
        )[];
      };
      const f = (input: Input) => {
        return match(input)
          .with({ value: P.array({ type: P.union('a', 'b') }) }, (x) => {
            type t = Expect<
              Equal<
                typeof x,
                {
                  value: (
                    | { type: 'a'; n: number }
                    | { type: 'b'; s: string }
                  )[];
                }
              >
            >;
            return x.value.map((x) => x.type).join(',');
          })
          .with(
            { value: P.array(P.union({ type: 'a' }, { type: 'b' })) },
            (x) => {
              type t = Expect<
                Equal<
                  typeof x,
                  {
                    value: (
                      | { type: 'a'; n: number }
                      | { type: 'b'; s: string }
                    )[];
                  }
                >
              >;
              return x.value.map((x) => x.type).join(',');
            }
          )
          .with({ value: P.array(P.__) }, () => 'other')
          .exhaustive();
      };

      expect(
        f({
          value: [
            { type: 'b', s: 'str' },
            { type: 'a', n: 2 },
          ],
        })
      ).toEqual('b,a');
      expect(
        f({
          value: [
            { type: 'a', n: 2 },
            { type: 'c', b: true },
          ],
        })
      ).toEqual('other');
    });

    it('Composing P.union and P.array should work on union of arrays', () => {
      type Input = {
        value:
          | { type: 'a'; n: number }[]
          | { type: 'b'; s: string }[]
          | { type: 'c'; b: boolean }[];
      };

      const f = (input: Input) => {
        return match(input)
          .with({ value: P.array({ type: P.union('a', 'b') }) }, (x) => {
            type t = Expect<
              Equal<
                typeof x,
                {
                  value:
                    | { type: 'a'; n: number }[]
                    | { type: 'b'; s: string }[];
                }
              >
            >;
            return x.value[0].type;
          })
          .with(
            { value: P.array(P.union({ type: 'a' }, { type: 'b' })) },
            (x) => {
              type t = Expect<
                Equal<
                  typeof x,
                  {
                    value:
                      | { type: 'a'; n: number }[]
                      | { type: 'b'; s: string }[];
                  }
                >
              >;
              return x.value[0].type;
            }
          )
          .with({ value: P.array(P.__) }, () => 'other')
          .exhaustive();
      };

      expect(
        f({
          value: [
            { type: 'b', s: 'str' },
            { type: 'b', s: '2' },
          ],
        })
      ).toEqual('b');
      expect(
        f({
          value: [
            { type: 'a', n: 2 },
            { type: 'a', n: 3 },
          ],
        })
      ).toEqual('a');
    });

    it('Composing P.union and P.array should work on union of objects containing arrays', () => {
      type Input =
        | {
            value: { type: 'a'; n: number }[];
          }
        | {
            value: { type: 'b'; s: string }[];
          }
        | {
            value: { type: 'c'; b: boolean }[];
          };

      const f = (input: Input) => {
<<<<<<< HEAD
        return match(input)
          .with(
            { value: P.array(P.union({ type: 'a' }, { type: 'b' })) },
            (x) => {
              type t = Expect<
                Equal<
                  typeof x,
                  | {
                      value: { type: 'a'; n: number }[];
                    }
                  | {
                      value: { type: 'b'; s: string }[];
                    }
                >
              >;
              return x.value[0].type;
            }
          )
          .with({ value: P.array({ type: P.union('a', 'b') }) }, (x) => {
            type t = Expect<
              Equal<
                typeof x,
                | {
                    value: { type: 'a'; n: number }[];
                  }
                | {
                    value: { type: 'b'; s: string }[];
                  }
              >
            >;
            return x.value[0].type;
          })
          .with({ value: P.array(P.__) }, () => 'other')
          .exhaustive();
=======
        return (
          match(input)
            .with(
              { value: P.array(P.union({ type: 'a' }, { type: 'b' })) },
              (x) => {
                type t = Expect<
                  Equal<
                    typeof x,
                    | {
                        value: { type: 'a'; n: number }[];
                      }
                    | {
                        value: { type: 'b'; s: string }[];
                      }
                  >
                >;
                return x.value[0].type;
              }
            )
            // @ts-expect-error: FIXME: ideal this should work
            .with({ value: P.array({ type: P.union('a', 'b') }) }, (x) => {})
            .with({ value: P.array(P.__) }, () => 'other')
            .exhaustive()
        );
>>>>>>> a73fb7cf
      };

      expect(
        f({
          value: [
            { type: 'b', s: 'str' },
            { type: 'b', s: '2' },
          ],
        })
      ).toEqual('b');
      expect(
        f({
          value: [
            { type: 'a', n: 2 },
            { type: 'a', n: 3 },
          ],
        })
      ).toEqual('a');
    });

    it('P.optional should work with unions and intersections', () => {
      type Input = {
        value?:
          | { type: 'a'; n: number }
          | { type: 'b'; s: string }
          | { type: 'c'; b: boolean };
      };
      const f = (input: Input) => {
        return match(input)
          .with(
            { value: P.optional(P.union({ type: 'a' }, { type: 'b' })) },
            (x) => {
              type t = Expect<
                Equal<
                  typeof x,
                  {
                    value?:
                      | { type: 'a'; n: number }
                      | { type: 'b'; s: string }
                      | undefined;
                  }
                >
              >;
              return 'maybe a or b';
            }
          )
          .with({ value: { type: 'c' } }, (x) => {
            type t = Expect<
              Equal<typeof x, { value: { type: 'c'; b: boolean } }>
            >;
            return 'c';
          })
          .exhaustive();
      };

      expect(f({ value: { type: 'a', n: 20 } })).toEqual('maybe a or b');
      expect(f({ value: { type: 'b', s: 'str' } })).toEqual('maybe a or b');
      expect(f({})).toEqual('maybe a or b');
      expect(f({ value: { type: 'c', b: true } })).toEqual('c');
    });
  });

  it('unknown input', () => {
    match<unknown>({})
      .with(
        // It would be nice if as const wasn't necessary with unknown inputs
        { a: P.optional(P.union('hello' as const, 'bonjour' as const)) },
        (x) => {
          type t = Expect<
            Equal<typeof x, { a?: 'hello' | 'bonjour' | undefined }>
          >;
          return 'ok';
        }
      )
      .otherwise(() => 'ko');
  });

  it('Should work with P.typed()', () => {
    class A {
      constructor(public foo: 'bar' | 'baz') {}
    }

    class B {
      constructor(public str: string) {}
    }

    const f = (input: A | B) =>
      match(input)
        .with(
          P.typed<A | B>().intersection(P.instanceOf(A), { foo: 'bar' }),
          // prop: A & { foo: 'bar' }
          (prop) => {
            type t = Expect<Equal<typeof prop, A & { foo: 'bar' }>>;
            return 'branch 1';
          }
        )
        .with(
          P.typed<A | B>().intersection(P.instanceOf(A), { foo: 'baz' }),
          // prop: A & { foo: 'baz' }
          (prop) => {
            type t = Expect<Equal<typeof prop, A & { foo: 'baz' }>>;
            return 'branch 2';
          }
        )
        .with(
          P.instanceOf(B),
          // prop: B
          (prop) => {
            type t = Expect<Equal<typeof prop, B>>;
            return 'branch 3';
          }
        )
        .exhaustive();
  });
});<|MERGE_RESOLUTION|>--- conflicted
+++ resolved
@@ -604,42 +604,6 @@
           };
 
       const f = (input: Input) => {
-<<<<<<< HEAD
-        return match(input)
-          .with(
-            { value: P.array(P.union({ type: 'a' }, { type: 'b' })) },
-            (x) => {
-              type t = Expect<
-                Equal<
-                  typeof x,
-                  | {
-                      value: { type: 'a'; n: number }[];
-                    }
-                  | {
-                      value: { type: 'b'; s: string }[];
-                    }
-                >
-              >;
-              return x.value[0].type;
-            }
-          )
-          .with({ value: P.array({ type: P.union('a', 'b') }) }, (x) => {
-            type t = Expect<
-              Equal<
-                typeof x,
-                | {
-                    value: { type: 'a'; n: number }[];
-                  }
-                | {
-                    value: { type: 'b'; s: string }[];
-                  }
-              >
-            >;
-            return x.value[0].type;
-          })
-          .with({ value: P.array(P.__) }, () => 'other')
-          .exhaustive();
-=======
         return (
           match(input)
             .with(
@@ -659,12 +623,30 @@
                 return x.value[0].type;
               }
             )
-            // @ts-expect-error: FIXME: ideal this should work
+            // @ts-expect-error FIXME this should work
             .with({ value: P.array({ type: P.union('a', 'b') }) }, (x) => {})
+            .with(
+              {
+                value: P.array({ type: P.typed<'a' | 'b'>().union('a', 'b') }),
+              },
+              (x) => {
+                type t = Expect<
+                  Equal<
+                    typeof x,
+                    | {
+                        value: { type: 'a'; n: number }[];
+                      }
+                    | {
+                        value: { type: 'b'; s: string }[];
+                      }
+                  >
+                >;
+                return x.value[0].type;
+              }
+            )
             .with({ value: P.array(P.__) }, () => 'other')
             .exhaustive()
         );
->>>>>>> a73fb7cf
       };
 
       expect(
