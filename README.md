--- conflicted
+++ resolved
@@ -85,20 +85,7 @@
 
 - ✅ Full support
 - ⚠️ Partial support, All features except passing multiple patterns to `.with()`.
-- ❌ No support
-
-### Trying TS-Pattern v4 RC ✨
-
-<<<<<<< HEAD
-❌ Not supported
-=======
-TS-Pattern v4 will soon be released. If you are using **TypeScript v4.5+** and you want to try the latest release candidate, you can install `ts-pattern@next` and give feedback either by [opening an issue](https://github.com/gvergnaud/ts-pattern/issues/new/choose) on the repo or by [commenting on the PR](https://github.com/gvergnaud/ts-pattern/pull/70).
-
-Useful links:
-
-- [TS-Pattern v4 Documentation](https://github.com/gvergnaud/ts-pattern/tree/v4-wip#documentation)
-- [TS-Pattern v3 to v4 Migration Guide](https://github.com/gvergnaud/ts-pattern/tree/v4-wip/docs/v3-to-v4-migration-guide.md) detailing all breaking changes.
->>>>>>> 2d2575e1
+- ❌ Not supported
 
 # Documentation
 
