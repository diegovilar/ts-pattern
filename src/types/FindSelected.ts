--- conflicted
+++ resolved
@@ -8,7 +8,6 @@
 } from './helpers';
 import type { NamedSelectPattern, AnonymousSelectPattern } from './Pattern';
 
-<<<<<<< HEAD
 export type FindSelectionUnion<
   i,
   p,
@@ -18,11 +17,11 @@
   ? [k, i, path]
   : p extends AnonymousSelectPattern
   ? [PatternType.AnonymousSelect, i, path]
-  : p extends (infer pp)[]
-  ? i extends (infer ii)[]
+  : p extends readonly (infer pp)[]
+  ? i extends readonly (infer ii)[]
     ? [i, p] extends [
-        [infer i1, infer i2, infer i3, infer i4, infer i5],
-        [infer p1, infer p2, infer p3, infer p4, infer p5]
+        readonly [infer i1, infer i2, infer i3, infer i4, infer i5],
+        readonly [infer p1, infer p2, infer p3, infer p4, infer p5]
       ]
       ?
           | FindSelectionUnion<i1, p1, [...path, 1]>
@@ -31,8 +30,8 @@
           | FindSelectionUnion<i4, p4, [...path, 4]>
           | FindSelectionUnion<i5, p5, [...path, 5]>
       : [i, p] extends [
-          [infer i1, infer i2, infer i3, infer i4],
-          [infer p1, infer p2, infer p3, infer p4]
+          readonly [infer i1, infer i2, infer i3, infer i4],
+          readonly [infer p1, infer p2, infer p3, infer p4]
         ]
       ?
           | FindSelectionUnion<i1, p1, [...path, 1]>
@@ -40,14 +39,17 @@
           | FindSelectionUnion<i3, p3, [...path, 3]>
           | FindSelectionUnion<i4, p4, [...path, 4]>
       : [i, p] extends [
-          [infer i1, infer i2, infer i3],
-          [infer p1, infer p2, infer p3]
+          readonly [infer i1, infer i2, infer i3],
+          readonly [infer p1, infer p2, infer p3]
         ]
       ?
           | FindSelectionUnion<i1, p1, [...path, 1]>
           | FindSelectionUnion<i2, p2, [...path, 2]>
           | FindSelectionUnion<i3, p3, [...path, 3]>
-      : [i, p] extends [[infer i1, infer i2], [infer p1, infer p2]]
+      : [i, p] extends [
+          readonly [infer i1, infer i2],
+          readonly [infer p1, infer p2]
+        ]
       ?
           | FindSelectionUnion<i1, p1, [...path, 1]>
           | FindSelectionUnion<i2, p2, [...path, 2]>
@@ -72,45 +74,6 @@
           >;
         }
       >
-=======
-type FindSelectionUnion<i, p> = p extends SelectPattern<infer Key>
-  ? { [k in Key]: i }
-  : [i, p] extends [readonly (infer ii)[], readonly (infer pp)[]]
-  ? [i, p] extends [
-      readonly [infer i1, infer i2, infer i3, infer i4, infer i5],
-      readonly [infer p1, infer p2, infer p3, infer p4, infer p5]
-    ]
-    ?
-        | FindSelectionUnion<i1, p1>
-        | FindSelectionUnion<i2, p2>
-        | FindSelectionUnion<i3, p3>
-        | FindSelectionUnion<i4, p4>
-        | FindSelectionUnion<i5, p5>
-    : [i, p] extends [
-        readonly [infer i1, infer i2, infer i3, infer i4],
-        readonly [infer p1, infer p2, infer p3, infer p4]
-      ]
-    ?
-        | FindSelectionUnion<i1, p1>
-        | FindSelectionUnion<i2, p2>
-        | FindSelectionUnion<i3, p3>
-        | FindSelectionUnion<i4, p4>
-    : [i, p] extends [
-        readonly [infer i1, infer i2, infer i3],
-        readonly [infer p1, infer p2, infer p3]
-      ]
-    ?
-        | FindSelectionUnion<i1, p1>
-        | FindSelectionUnion<i2, p2>
-        | FindSelectionUnion<i3, p3>
-    : [i, p] extends [
-        readonly [infer i1, infer i2],
-        readonly [infer p1, infer p2]
-      ]
-    ? FindSelectionUnion<i1, p1> | FindSelectionUnion<i2, p2>
-    : FindSelectionUnion<ii, pp> extends infer selected
-    ? { [k in keyof selected]: selected[k][] }
->>>>>>> 1f1ebc01
     : never
   : never;
 
