--- conflicted
+++ resolved
@@ -43,28 +43,7 @@
       selections: FindSelected<value, p>,
       value: value
     ) => PickReturnValue<o, c>
-<<<<<<< HEAD
   ): Match<i, o, [...patternValueTuples, [p, value]], Union<inferredOutput, c>>;
-=======
-  ): Match<i, o, patternValueTuples | [p, value], Union<inferredOutput, c>>;
-
-  with<
-    p1 extends Pattern<i>,
-    p2 extends Pattern<i>,
-    c,
-    p extends p1 | p2,
-    value extends p extends any ? MatchedValue<i, InvertPattern<p>> : never
-  >(
-    pattern1: p1,
-    pattern2: p2,
-    handler: (value: value) => PickReturnValue<o, c>
-  ): Match<
-    i,
-    o,
-    patternValueTuples | (p extends any ? [p, value] : never),
-    Union<inferredOutput, c>
-  >;
->>>>>>> bb4f5fc5
 
   with<
     pat extends Pattern<i>,
@@ -107,11 +86,7 @@
    * When the first function returns a truthy value,
    * execute the handler function and return its result.
    **/
-<<<<<<< HEAD
-  when: <pred extends (value: i) => unknown, c, value extends GuardValue<pred>>(
-=======
   when<pred extends (value: i) => unknown, c, value extends GuardValue<pred>>(
->>>>>>> bb4f5fc5
     predicate: pred,
     handler: (value: value) => PickReturnValue<o, c>
   ): Match<
